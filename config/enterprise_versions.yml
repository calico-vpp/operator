--- conflicted
+++ resolved
@@ -2,11 +2,7 @@
 components:
   cnx-manager:
     image: tigera/cnx-manager
-<<<<<<< HEAD
-    version: v3.5.1-1
-=======
     version: v3.5.1
->>>>>>> 59fa8555
   voltron:
     image: tigera/voltron
     version: v3.5.1
