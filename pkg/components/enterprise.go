--- conflicted
+++ resolved
@@ -16,56 +16,32 @@
 
 var (
 	ComponentAPIServer = component{
-<<<<<<< HEAD
-		Version: "v3.3.2",
-=======
 		Version: "v3.4.0",
->>>>>>> 601c18e0
 		Image:   "tigera/cnx-apiserver",
 	}
 
 	ComponentComplianceBenchmarker = component{
-<<<<<<< HEAD
-		Version: "v3.3.2",
-=======
 		Version: "v3.4.0",
->>>>>>> 601c18e0
 		Image:   "tigera/compliance-benchmarker",
 	}
 
 	ComponentComplianceController = component{
-<<<<<<< HEAD
-		Version: "v3.3.2",
-=======
 		Version: "v3.4.0",
->>>>>>> 601c18e0
 		Image:   "tigera/compliance-controller",
 	}
 
 	ComponentComplianceReporter = component{
-<<<<<<< HEAD
-		Version: "v3.3.2",
-=======
 		Version: "v3.4.0",
->>>>>>> 601c18e0
 		Image:   "tigera/compliance-reporter",
 	}
 
 	ComponentComplianceServer = component{
-<<<<<<< HEAD
-		Version: "v3.3.2",
-=======
 		Version: "v3.4.0",
->>>>>>> 601c18e0
 		Image:   "tigera/compliance-server",
 	}
 
 	ComponentComplianceSnapshotter = component{
-<<<<<<< HEAD
-		Version: "v3.3.2",
-=======
 		Version: "v3.4.0",
->>>>>>> 601c18e0
 		Image:   "tigera/compliance-snapshotter",
 	}
 
@@ -80,20 +56,12 @@
 	}
 
 	ComponentElasticTseeInstaller = component{
-<<<<<<< HEAD
-		Version: "v3.3.2",
-=======
 		Version: "v3.4.0",
->>>>>>> 601c18e0
 		Image:   "tigera/intrusion-detection-job-installer",
 	}
 
 	ComponentElasticsearch = component{
-<<<<<<< HEAD
-		Version: "v3.3.2",
-=======
 		Version: "v3.4.0",
->>>>>>> 601c18e0
 		Image:   "tigera/elasticsearch",
 	}
 
@@ -103,65 +71,37 @@
 	}
 
 	ComponentEsCurator = component{
-<<<<<<< HEAD
-		Version: "v3.3.2",
-=======
 		Version: "v3.4.0",
->>>>>>> 601c18e0
 		Image:   "tigera/es-curator",
 	}
 
 	ComponentEsProxy = component{
-<<<<<<< HEAD
-		Version: "v3.3.2",
-=======
 		Version: "v3.4.0",
->>>>>>> 601c18e0
 		Image:   "tigera/es-proxy",
 	}
 
 	ComponentFluentd = component{
-<<<<<<< HEAD
-		Version: "v3.3.2",
-=======
 		Version: "v3.4.0",
->>>>>>> 601c18e0
 		Image:   "tigera/fluentd",
 	}
 
 	ComponentGuardian = component{
-<<<<<<< HEAD
-		Version: "v3.3.2",
-=======
 		Version: "v3.4.0",
->>>>>>> 601c18e0
 		Image:   "tigera/guardian",
 	}
 
 	ComponentIntrusionDetectionController = component{
-<<<<<<< HEAD
-		Version: "v3.3.2",
-=======
 		Version: "v3.4.0",
->>>>>>> 601c18e0
 		Image:   "tigera/intrusion-detection-controller",
 	}
 
 	ComponentKibana = component{
-<<<<<<< HEAD
-		Version: "v3.3.2",
-=======
 		Version: "v3.4.0",
->>>>>>> 601c18e0
 		Image:   "tigera/kibana",
 	}
 
 	ComponentManager = component{
-<<<<<<< HEAD
-		Version: "v3.3.2",
-=======
 		Version: "v3.4.0",
->>>>>>> 601c18e0
 		Image:   "tigera/cnx-manager",
 	}
 
@@ -171,65 +111,37 @@
 	}
 
 	ComponentManagerProxy = component{
-<<<<<<< HEAD
-		Version: "v3.3.2",
-=======
 		Version: "v3.4.0",
->>>>>>> 601c18e0
 		Image:   "tigera/voltron",
 	}
 
 	ComponentQueryServer = component{
-<<<<<<< HEAD
-		Version: "v3.3.2",
-=======
 		Version: "v3.4.0",
->>>>>>> 601c18e0
 		Image:   "tigera/cnx-queryserver",
 	}
 
 	ComponentTigeraKubeControllers = component{
-<<<<<<< HEAD
-		Version: "v3.3.2",
-=======
 		Version: "v3.4.0",
->>>>>>> 601c18e0
 		Image:   "tigera/kube-controllers",
 	}
 
 	ComponentTigeraNode = component{
-<<<<<<< HEAD
-		Version: "v3.3.2",
-=======
 		Version: "v3.4.0",
->>>>>>> 601c18e0
 		Image:   "tigera/cnx-node",
 	}
 
 	ComponentTigeraTypha = component{
-<<<<<<< HEAD
-		Version: "v3.3.2",
-=======
 		Version: "v3.4.0",
->>>>>>> 601c18e0
 		Image:   "tigera/typha",
 	}
 
 	ComponentTigeraCNI = component{
-<<<<<<< HEAD
-		Version: "v3.3.2",
-=======
 		Version: "v3.4.0",
->>>>>>> 601c18e0
 		Image:   "tigera/cni",
 	}
 
 	ComponentCloudControllers = component{
-<<<<<<< HEAD
-		Version: "v3.3.2",
-=======
 		Version: "v3.4.0",
->>>>>>> 601c18e0
 		Image:   "tigera/cloud-controllers",
 	}
 )