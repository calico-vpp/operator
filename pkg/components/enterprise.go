--- conflicted
+++ resolved
@@ -15,62 +15,35 @@
 package components
 
 var (
-<<<<<<< HEAD
-	EnterpriseRelease string = "v3.5.1"
-
-	ComponentAPIServer = component{
-		Version: "v3.5.1",
-=======
 	EnterpriseRelease string = "v3.6.0"
 
 	ComponentAPIServer = component{
 		Version: "v3.6.0",
->>>>>>> 3603a6cf
 		Image:   "tigera/cnx-apiserver",
 	}
 
 	ComponentComplianceBenchmarker = component{
-<<<<<<< HEAD
-		Version: "v3.5.1",
-=======
 		Version: "v3.6.0",
->>>>>>> 3603a6cf
 		Image:   "tigera/compliance-benchmarker",
 	}
 
 	ComponentComplianceController = component{
-<<<<<<< HEAD
-		Version: "v3.5.1",
-=======
 		Version: "v3.6.0",
->>>>>>> 3603a6cf
 		Image:   "tigera/compliance-controller",
 	}
 
 	ComponentComplianceReporter = component{
-<<<<<<< HEAD
-		Version: "v3.5.1",
-=======
 		Version: "v3.6.0",
->>>>>>> 3603a6cf
 		Image:   "tigera/compliance-reporter",
 	}
 
 	ComponentComplianceServer = component{
-<<<<<<< HEAD
-		Version: "v3.5.1",
-=======
 		Version: "v3.6.0",
->>>>>>> 3603a6cf
 		Image:   "tigera/compliance-server",
 	}
 
 	ComponentComplianceSnapshotter = component{
-<<<<<<< HEAD
-		Version: "v3.5.1",
-=======
 		Version: "v3.6.0",
->>>>>>> 3603a6cf
 		Image:   "tigera/compliance-snapshotter",
 	}
 
@@ -85,20 +58,12 @@
 	}
 
 	ComponentElasticTseeInstaller = component{
-<<<<<<< HEAD
-		Version: "v3.5.1",
-=======
 		Version: "v3.6.0",
->>>>>>> 3603a6cf
 		Image:   "tigera/intrusion-detection-job-installer",
 	}
 
 	ComponentElasticsearch = component{
-<<<<<<< HEAD
-		Version: "v3.5.1",
-=======
 		Version: "v3.6.0",
->>>>>>> 3603a6cf
 		Image:   "tigera/elasticsearch",
 	}
 
@@ -108,150 +73,81 @@
 	}
 
 	ComponentEsCurator = component{
-<<<<<<< HEAD
-		Version: "v3.5.1",
-=======
 		Version: "v3.6.0",
->>>>>>> 3603a6cf
 		Image:   "tigera/es-curator",
 	}
 
 	ComponentEsProxy = component{
-<<<<<<< HEAD
-		Version: "v3.5.1",
-=======
 		Version: "v3.6.0",
->>>>>>> 3603a6cf
 		Image:   "tigera/es-proxy",
 	}
 
 	ComponentFluentd = component{
-<<<<<<< HEAD
-		Version: "v3.5.1",
-=======
 		Version: "v3.6.0",
->>>>>>> 3603a6cf
 		Image:   "tigera/fluentd",
 	}
 
 	ComponentFluentdWindows = component{
-<<<<<<< HEAD
-		Version: "v3.5.1",
-=======
 		Version: "v3.6.0",
->>>>>>> 3603a6cf
 		Image:   "tigera/fluentd-windows",
 	}
 
 	ComponentGuardian = component{
-<<<<<<< HEAD
-		Version: "v3.5.1",
-=======
 		Version: "v3.6.0",
->>>>>>> 3603a6cf
 		Image:   "tigera/guardian",
 	}
 
 	ComponentIntrusionDetectionController = component{
-<<<<<<< HEAD
-		Version: "v3.5.1",
-=======
 		Version: "v3.6.0",
->>>>>>> 3603a6cf
 		Image:   "tigera/intrusion-detection-controller",
 	}
 
 	ComponentKibana = component{
-<<<<<<< HEAD
-		Version: "tesla-v3.5.1",
-=======
-		Version: "v3.6.0",
->>>>>>> 3603a6cf
+		Version: "tesla-v3.6.0",
 		Image:   "tigera/kibana",
 	}
 
 	ComponentManager = component{
-<<<<<<< HEAD
-		Version: "tesla-v3.5.1",
-=======
-		Version: "v3.6.0",
->>>>>>> 3603a6cf
+		Version: "tesla-v3.6.0",
 		Image:   "tigera/cnx-manager",
 	}
 
 	ComponentDex = component{
-<<<<<<< HEAD
-		Version: "v3.5.1",
-=======
 		Version: "v3.6.0",
->>>>>>> 3603a6cf
 		Image:   "tigera/dex",
 	}
 
 	ComponentManagerProxy = component{
-<<<<<<< HEAD
-		Version: "v3.5.1",
-=======
 		Version: "v3.6.0",
->>>>>>> 3603a6cf
 		Image:   "tigera/voltron",
 	}
 
 	ComponentQueryServer = component{
-<<<<<<< HEAD
-		Version: "v3.5.1",
-=======
 		Version: "v3.6.0",
->>>>>>> 3603a6cf
 		Image:   "tigera/cnx-queryserver",
 	}
 
 	ComponentTigeraKubeControllers = component{
-<<<<<<< HEAD
-		Version: "v3.5.1",
-=======
 		Version: "v3.6.0",
->>>>>>> 3603a6cf
 		Image:   "tigera/kube-controllers",
 	}
 
 	ComponentTigeraNode = component{
-<<<<<<< HEAD
-		Version: "v3.5.1",
-=======
 		Version: "v3.6.0",
->>>>>>> 3603a6cf
 		Image:   "tigera/cnx-node",
 	}
 
 	ComponentTigeraTypha = component{
-<<<<<<< HEAD
-		Version: "v3.5.1",
-=======
 		Version: "v3.6.0",
->>>>>>> 3603a6cf
 		Image:   "tigera/typha",
 	}
 
 	ComponentTigeraCNI = component{
-<<<<<<< HEAD
-		Version: "v3.5.1",
-=======
 		Version: "v3.6.0",
->>>>>>> 3603a6cf
 		Image:   "tigera/cni",
 	}
 
 	ComponentCloudControllers = component{
-<<<<<<< HEAD
-		Version: "v3.5.1",
-		Image:   "tigera/cloud-controllers",
-	}
-
-	ComponentCSRInitContainer = component{
-		Version: "v3.5.1",
-		Image:   "tigera/key-cert-provisioner",
-=======
 		Version: "v3.6.0",
 		Image:   "tigera/cloud-controllers",
 	}
@@ -259,7 +155,6 @@
 	ComponentElasticsearchMetrics = component{
 		Version: "v3.6.0",
 		Image:   "tigera/elasticsearch-metrics",
->>>>>>> 3603a6cf
 	}
 
 	EnterpriseComponents = []component{
@@ -290,10 +185,6 @@
 		ComponentTigeraTypha,
 		ComponentTigeraCNI,
 		ComponentCloudControllers,
-<<<<<<< HEAD
-		ComponentCSRInitContainer,
-=======
 		ComponentElasticsearchMetrics,
->>>>>>> 3603a6cf
 	}
 )